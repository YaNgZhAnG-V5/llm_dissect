--- conflicted
+++ resolved
@@ -338,50 +338,29 @@
     def prepare_environment(
         self,
         model: nn.Module,
-<<<<<<< HEAD
+        model_cfg: Dict,
         mask_path: Optional[str] = None,
         device: Optional[Device] = None,
-        in_place: bool = False,
-=======
-        model_cfg: Dict,
-        mask_path: str,
-        device: Device,
->>>>>>> 74da49cd
         prior_state_dict: Optional[Dict[str, torch.Tensor]] = None,
     ) -> nn.Module:
         """Prepare environment for testing model."""
-<<<<<<< HEAD
         if mask_path is not None and device is not None:
             self.load_mask_state_dict(mask_path, device)
-        if in_place:
-            self.prepare_environment_inplace(
-                model=model,
-            )
-        else:
-            self.prepare_environment_mask_hook(model=model, prior_state_dict=prior_state_dict)
-=======
         if self.in_place:
             return self.prepare_environment_inplace(
                 model=model,
                 model_cfg=model_cfg,
-                mask_path=mask_path,
                 device=device,
             )
         else:
             return self.prepare_environment_mask_hook(
-                model=model, model_cfg=model_cfg, mask_path=mask_path, device=device, prior_state_dict=prior_state_dict
+                model=model, model_cfg=model_cfg, prior_state_dict=prior_state_dict
             )
->>>>>>> 74da49cd
 
     def prepare_environment_mask_hook(
         self,
         model: nn.Module,
-<<<<<<< HEAD
-=======
         model_cfg: Dict,
-        mask_path: str,
-        device: Device,
->>>>>>> 74da49cd
         prior_state_dict: Optional[Dict[str, torch.Tensor]] = None,
     ) -> nn.Module:
         """Prepare environment for testing model by adding neuron mask."""
@@ -401,24 +380,15 @@
     def prepare_environment_inplace(
         self,
         model: nn.Module,
-<<<<<<< HEAD
-    ) -> None:
-=======
         model_cfg: Dict,
-        mask_path: str,
         device: Device,
     ) -> nn.Module:
->>>>>>> 74da49cd
         """Prepare environment for testing model by performing inplace neuron pruning on models"""
         # First swap forward fn for self-attn, and then rebuild the model,
         # otherwise this swap will not work in multi-gpu inference, which is implemented via huggingface.accelerate
         self.backup_forward = LlamaSdpaAttention.forward
         LlamaSdpaAttention.forward = pruned_forward
-<<<<<<< HEAD
-=======
         model, _ = build_model_and_tokenizer(model_cfg, device=device)
-        self.mask_state_dict = torch.load(mask_path, map_location=device)
->>>>>>> 74da49cd
         for layer_name, pruning_mask in self.mask_state_dict.items():
             # Apply resized weight and bias
             layer = model.get_submodule(layer_name)
