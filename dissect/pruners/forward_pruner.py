--- conflicted
+++ resolved
@@ -26,13 +26,8 @@
         sparsities: List[float],
     ) -> None:
         self.model = model
-<<<<<<< HEAD
         self.criterion = criterion
-        self.jvp_extractor = ForwardADExtractor(model=self.model, dual_insert_layer=dual_insert_layer)
-        self.act_extractor = ActivationExtractor(model=self.model)
-=======
         self.dissector = Dissector(model=self.model, dual_insert_layer=dual_insert_layer)
->>>>>>> a7191053
 
         self.sparsities = sparsities
 
@@ -112,17 +107,8 @@
         return results
 
     def prune(self, analyze_result: Dict[str, Any], work_dir: str, logger: logging.Logger) -> None:
-<<<<<<< HEAD
         # get stats based on the strategy
         stats = analyze_result[self.criterion["strategy"]]
-=======
-        forward_grads = analyze_result["forward_grads"]
-        backward_grads = analyze_result["backward_grads"]
-        activations = analyze_result["activations"]
-        weights = analyze_result["weights"]
-        biases = analyze_result["biases"]
-
->>>>>>> a7191053
         mask_save_dir = osp.join(work_dir, "pruning_masks")
         mmengine.mkdir_or_exist(mask_save_dir)
 
