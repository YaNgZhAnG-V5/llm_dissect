from typing import List

import matplotlib.pyplot as plt
import yaml
from alive_progress import alive_bar

task_title = {
    "arc_easy": "ARC-Easy",
    "arc_challenge": "ARC-Challenge",
    "boolq": "BoolQ",
    "openbookqa": "OpenBookQA",
    "piqa": "PIQA",
    "winogrande": "Winogrande",
}


<<<<<<< HEAD
def main(tasks: List[str], large_better: bool = True):
    fig, axs = plt.subplots(1, 6, figsize=(32, 5))

    for ax, task in zip(axs, tasks):
        # load data from yaml file
        path = f"./workdirs/estimated_layer_shapley/llama3_8b/{task}/estimated_shapley.yaml"
        max_cutoff = 10
        with open(path, "r") as f:
            data = yaml.load(f, Loader=yaml.FullLoader)

        # process data to get relative difference
        for key in data:
            # if key == "original":
            #     continue
            # if large_better:
            #     data[key] = max(data["original"] - data[key], 0)
            # else:
            #     data[key] = max(data[key] - data["original"], 0)
            data[key] = round(data[key], 4)

        keys = sorted(list(data.keys()), key=lambda x: int(x.split(".")[-3]))
        for i in range(len(keys) // 2):
            keys[2 * i], keys[2 * i + 1] = keys[2 * i + 1], keys[2 * i]

        colors = ["red" if i % 2 == 0 else "blue" for i in range(len(keys))]
        # plt.scatter(range(len(keys)), [data[key] for key in keys], c=colors)
        data = [data[key] for key in keys]
        for idx, i in enumerate(data):
            if i < 0:
                data[idx] = 0

        import matplotlib.colors as mcolors

        norm = mcolors.Normalize(vmin=min(data), vmax=max(data))
        # Generate colors using a colormap
        import matplotlib.cm as cm

        cmap = cm.viridis
        colors = cmap(norm(data))
        # # Number of top layers to label
        num_top_layers = 4

        # # Sort the data by size
        import numpy as np

        important_indices = np.argsort(data)[::-1][:num_top_layers]
        labels = [keys[i] for i in range(len(keys))]
        label_text = {"mlp": "FFN", "self_attn": "Attn", "block_sparse_moe": "MoE"}
        for idx, i in enumerate(labels):
            labels[idx] = label_text[i.split(".")[3]] + " " + i.split(".")[2]

        # # Create new labels list with only top layers labeled
        new_labels = [labels[i] if i in important_indices else "" for i in range(len(labels))]

        # Custom autopct function to display percentages only for top-valued data
        used_index = []

        def autopct_func(pct, allvalues, used_index):
            allvalues = [i / sum(allvalues) * 100 for i in allvalues]
            for idx, i in enumerate(allvalues):
                if abs(i - pct) < 0.01:
                    index = idx
                    break
            if index in important_indices and index not in used_index:
                used_index.append(index)
                return f"{pct:.1f}%"
            else:
                return ""

        wedges, texts, autotexts = ax.pie(
            data,
            colors=colors,
            labels=new_labels,
            autopct=lambda pct: autopct_func(pct, data, used_index),
            startangle=90,
        )
        # Customizing the font properties
        for text in texts:
            text.set_fontsize(14)  # Change font size for labels
            # text.set_fontweight("bold")  # Make labels bold

        for autotext in autotexts:
            autotext.set_fontsize(12)  # Change font size for percentage labels
            # autotext.set_fontweight("bold")  # Make percentage labels bold

        ax.set_title(task_title[task], fontsize=16)
        # plt.xticks(range(len(keys)), keys, rotation=90)

        # if task == "perplexity":
        #     plt.ylim(0, max_cutoff)
        # else:
        #     plt.ylim(-0.5, 0.5)
        # plt.title(f"Layer Importance for {task}")
    plt.tight_layout()
    plt.savefig("./workdirs/shapley_llama3_8b_all.png")
=======
def main(models: List[str], tasks: List[str], large_better: bool = True):
    fig, axs = plt.subplots(len(models), len(tasks), figsize=(32, 15))
    with alive_bar(len(models) * len(tasks)) as bar:
        for idx_model, model in enumerate(models):
            for idx_task, task in enumerate(tasks):
                ax = axs[idx_model][idx_task]
                # load data from yaml file
                path = f"./workdirs/estimated_layer_shapley/{model}/{task}/estimated_shapley.yaml"
                max_cutoff = 10
                with open(path, "r") as f:
                    data = yaml.load(f, Loader=yaml.FullLoader)

                # process data to get relative difference
                for key in data:
                    data[key] = round(data[key], 4)
                if model == "mixtral_8x7b":
                    suffix_position = -2
                else:
                    suffix_position = -3
                keys = sorted(list(data.keys()), key=lambda x: int(x.split(".")[suffix_position]))
                for i in range(len(keys) // 2):
                    keys[2 * i], keys[2 * i + 1] = keys[2 * i + 1], keys[2 * i]

                colors = ["red" if i % 2 == 0 else "blue" for i in range(len(keys))]
                # plt.scatter(range(len(keys)), [data[key] for key in keys], c=colors)
                data = [data[key] for key in keys]
                for idx, i in enumerate(data):
                    if i < 0:
                        data[idx] = 0

                import matplotlib.colors as mcolors

                norm = mcolors.Normalize(vmin=min(data), vmax=max(data))
                # Generate colors using a colormap
                import matplotlib.cm as cm

                cmap = cm.viridis
                colors = cmap(norm(data))
                # # Number of top layers to label
                num_top_layers = 4

                # # Sort the data by size
                import numpy as np

                important_indices = np.argsort(data)[::-1][:num_top_layers]
                labels = [keys[i] for i in range(len(keys))]
                label_text = {"mlp": "FFN", "self_attn": "Attn", "block_sparse_moe": "MoE"}
                for idx, i in enumerate(labels):
                    labels[idx] = label_text[i.split(".")[3]] + " " + i.split(".")[2]

                # # Create new labels list with only top layers labeled
                new_labels = [labels[i] if i in important_indices else "" for i in range(len(labels))]

                # Custom autopct function to display percentages only for top-valued data
                used_index = []

                def autopct_func(pct, allvalues, used_index):
                    allvalues = [i / sum(allvalues) * 100 for i in allvalues]
                    for idx, i in enumerate(allvalues):
                        if abs(i - pct) < 0.01:
                            index = idx
                            break
                    if index in important_indices and index not in used_index:
                        used_index.append(index)
                        return f"{pct:.1f}%"
                    else:
                        return ""

                wedges, texts, autotexts = ax.pie(
                    data,
                    colors=colors,
                    labels=new_labels,
                    autopct=lambda pct: autopct_func(pct, data, used_index),
                    startangle=90,
                )
                # Customizing the font properties
                for text in texts:
                    text.set_fontsize(14)  # Change font size for labels
                    # text.set_fontweight("bold")  # Make labels bold

                for autotext in autotexts:
                    autotext.set_fontsize(12)  # Change font size for percentage labels
                    # autotext.set_fontweight("bold")  # Make percentage labels bold
                if idx_model == 0:
                    ax.set_title(task_title[task], fontsize=26, fontweight="bold")
                bar()
    fig.text(0.02, 0.84, "Llama3 8B", va="center", rotation="vertical", fontsize=24, fontweight="bold")
    fig.text(0.02, 0.5, "Llama3 70B", va="center", rotation="vertical", fontsize=24, fontweight="bold")
    fig.text(0.02, 0.17, "Mixtral 8x7B", va="center", rotation="vertical", fontsize=24, fontweight="bold")
    plt.tight_layout(rect=[0.03, 0, 1, 1])
    plt.savefig("./workdirs/shapley_all_models_all_tasks.pdf")
>>>>>>> 8cced183
    plt.close()


if __name__ == "__main__":
    models = ["llama3_8b", "llama3_70b", "mixtral_8x7b"]
    tasks = ["boolq", "arc_easy", "arc_challenge", "piqa", "winogrande", "openbookqa"]
    main(models, tasks, large_better=False)<|MERGE_RESOLUTION|>--- conflicted
+++ resolved
@@ -14,103 +14,6 @@
 }
 
 
-<<<<<<< HEAD
-def main(tasks: List[str], large_better: bool = True):
-    fig, axs = plt.subplots(1, 6, figsize=(32, 5))
-
-    for ax, task in zip(axs, tasks):
-        # load data from yaml file
-        path = f"./workdirs/estimated_layer_shapley/llama3_8b/{task}/estimated_shapley.yaml"
-        max_cutoff = 10
-        with open(path, "r") as f:
-            data = yaml.load(f, Loader=yaml.FullLoader)
-
-        # process data to get relative difference
-        for key in data:
-            # if key == "original":
-            #     continue
-            # if large_better:
-            #     data[key] = max(data["original"] - data[key], 0)
-            # else:
-            #     data[key] = max(data[key] - data["original"], 0)
-            data[key] = round(data[key], 4)
-
-        keys = sorted(list(data.keys()), key=lambda x: int(x.split(".")[-3]))
-        for i in range(len(keys) // 2):
-            keys[2 * i], keys[2 * i + 1] = keys[2 * i + 1], keys[2 * i]
-
-        colors = ["red" if i % 2 == 0 else "blue" for i in range(len(keys))]
-        # plt.scatter(range(len(keys)), [data[key] for key in keys], c=colors)
-        data = [data[key] for key in keys]
-        for idx, i in enumerate(data):
-            if i < 0:
-                data[idx] = 0
-
-        import matplotlib.colors as mcolors
-
-        norm = mcolors.Normalize(vmin=min(data), vmax=max(data))
-        # Generate colors using a colormap
-        import matplotlib.cm as cm
-
-        cmap = cm.viridis
-        colors = cmap(norm(data))
-        # # Number of top layers to label
-        num_top_layers = 4
-
-        # # Sort the data by size
-        import numpy as np
-
-        important_indices = np.argsort(data)[::-1][:num_top_layers]
-        labels = [keys[i] for i in range(len(keys))]
-        label_text = {"mlp": "FFN", "self_attn": "Attn", "block_sparse_moe": "MoE"}
-        for idx, i in enumerate(labels):
-            labels[idx] = label_text[i.split(".")[3]] + " " + i.split(".")[2]
-
-        # # Create new labels list with only top layers labeled
-        new_labels = [labels[i] if i in important_indices else "" for i in range(len(labels))]
-
-        # Custom autopct function to display percentages only for top-valued data
-        used_index = []
-
-        def autopct_func(pct, allvalues, used_index):
-            allvalues = [i / sum(allvalues) * 100 for i in allvalues]
-            for idx, i in enumerate(allvalues):
-                if abs(i - pct) < 0.01:
-                    index = idx
-                    break
-            if index in important_indices and index not in used_index:
-                used_index.append(index)
-                return f"{pct:.1f}%"
-            else:
-                return ""
-
-        wedges, texts, autotexts = ax.pie(
-            data,
-            colors=colors,
-            labels=new_labels,
-            autopct=lambda pct: autopct_func(pct, data, used_index),
-            startangle=90,
-        )
-        # Customizing the font properties
-        for text in texts:
-            text.set_fontsize(14)  # Change font size for labels
-            # text.set_fontweight("bold")  # Make labels bold
-
-        for autotext in autotexts:
-            autotext.set_fontsize(12)  # Change font size for percentage labels
-            # autotext.set_fontweight("bold")  # Make percentage labels bold
-
-        ax.set_title(task_title[task], fontsize=16)
-        # plt.xticks(range(len(keys)), keys, rotation=90)
-
-        # if task == "perplexity":
-        #     plt.ylim(0, max_cutoff)
-        # else:
-        #     plt.ylim(-0.5, 0.5)
-        # plt.title(f"Layer Importance for {task}")
-    plt.tight_layout()
-    plt.savefig("./workdirs/shapley_llama3_8b_all.png")
-=======
 def main(models: List[str], tasks: List[str], large_better: bool = True):
     fig, axs = plt.subplots(len(models), len(tasks), figsize=(32, 15))
     with alive_bar(len(models) * len(tasks)) as bar:
@@ -202,7 +105,6 @@
     fig.text(0.02, 0.17, "Mixtral 8x7B", va="center", rotation="vertical", fontsize=24, fontweight="bold")
     plt.tight_layout(rect=[0.03, 0, 1, 1])
     plt.savefig("./workdirs/shapley_all_models_all_tasks.pdf")
->>>>>>> 8cced183
     plt.close()
 
 
