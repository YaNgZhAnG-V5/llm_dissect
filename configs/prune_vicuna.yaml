_base_: ["./_base_/pr_c4_re_c4_test_wiki.yaml"]

model:
    model_class: "AutoModelForCausalLM"
    model_name: "lmsys/vicuna-7b-v1.5"
    dtype: float
    tokenizer_class: "AutoTokenizer"
    tokenizer_name: "lmsys/vicuna-7b-v1.5"
    # Vicuna needs mem_efficient_sdp to be False
    mem_efficient_sdp: False
    use_cache: False

pruning_dir: "./workdirs/prune_vicuna/"

pruner:
    type: ForwardPruner
    dual_insert_layer: model.embed_tokens
    use_loss: True
    dissector_options:
        forward_ad_extractor: True
        backward_ad_extractor: False
        activation_extractor: True
        weight_extractor: False
    criterion:
        scope: "global_thres"
        params:
            head_prune: True # whether to prune heads or neurons
            num_heads: 32
            head_dim: 128
            thres_margin: 0.1 # margin for global_thres
<<<<<<< HEAD
        strategy: ["forward_grads", "activations"]
=======
        strategy: "forward_grads"
>>>>>>> efe62b06
        group: ["attn"]
        exclude_layers: ["embed_tokens", "norm", "lm_head", "down_proj", "o_proj", "q_proj", "k_proj", "mlp"]
        identical_prune_k_q: True
    sparsities: [0.05, 0.1, 0.15, 0.2, 0.25, 0.3, 0.35, 0.4, 0.45, 0.5]

test_cfg:
    # testing time sparsity can be a subset of pruning time sparsity
    in_place: True
    sparsities: [0.05, 0.1, 0.15, 0.2, 0.25, 0.3, 0.35, 0.4, 0.45, 0.5]
    use_prior: False
    print_table: False
    testing_manager:
        type: ForwardPrunerTestingManager
        prune_input:
            - o_proj
    evaluator:
        type: Perplexity
    runtime_evaluator:
        type: InferenceTime
        num_repetitions: 10
        warmup_steps: 0

reconstruct:
    from_sparsity: 0.4
    in_out_dir: "./workdirs/extra_workdirs/vicuna_in_out/layer_input_output"
    layer_name_templates: ["model.layers.{}.self_attn", ]
    opt_options:
        - lr: 0.0001
          weight_decay: 0.000001
          num_epochs: 10
          layer_indices: [19, 20, 21, 22, 23, 24, 25, 26, 27, 28, 29]
        - lr: 0.0001
          weight_decay: 0.000001
          num_epochs: 40
          layer_indices: [30, 31]<|MERGE_RESOLUTION|>--- conflicted
+++ resolved
@@ -28,11 +28,7 @@
             num_heads: 32
             head_dim: 128
             thres_margin: 0.1 # margin for global_thres
-<<<<<<< HEAD
         strategy: ["forward_grads", "activations"]
-=======
-        strategy: "forward_grads"
->>>>>>> efe62b06
         group: ["attn"]
         exclude_layers: ["embed_tokens", "norm", "lm_head", "down_proj", "o_proj", "q_proj", "k_proj", "mlp"]
         identical_prune_k_q: True
