_base_: ["./_base_/datasets.yaml"]

pruning_dataset: {{ _base_.wikitext }}
recons_dataset: {{ _base_.c4 }}
test_dataset: {{ _base_.wikitext }}

model:
    model_class: "LlamaForCausalLM"
    model_name: "meta-llama/Llama-2-7b-hf"
    model_args:
        torch_dtype: float32
        do_sample: False
<<<<<<< HEAD
=======
        use_cache: True
>>>>>>> bea57bf2
    tokenizer_class: "AutoTokenizer"
    tokenizer_name: "meta-llama/Llama-2-7b-hf"
    mem_efficient_sdp: False

pruner:
    type: ForwardPruner
    dual_insert_layer: model.embed_tokens
    use_loss: True
    dissector_options:
        forward_ad_extractor: True
        backward_ad_extractor: False
        activation_extractor: True
        weight_extractor: False
    criterion:
        scope: "local"
        params:
            head_prune: True # whether to prune heads or neurons
            num_heads: 32
            head_dim: 128
            thres_margin: 0.1 # margin for global_thres
        strategy: "forward_grads"
        group: ["attn"]
        exclude_layers: ["embed_tokens", "norm", "lm_head", "down_proj", "o_proj", "q_proj", "k_proj", "mlp",
                         'layers.0.', 'layers.1.', 'layers.2.', 'layers.3.', 'layers.4.', 'layers.5.', 'layers.6.',
                         'layers.7.', 'layers.8.', 'layers.9.', 'layers.10.', 'layers.11.', 'layers.12.', 'layers.13.',
                         'layers.14.', 'layers.15.', 'layers.16.', 'layers.17.', 'layers.18.', 'layers.19.']

        identical_prune_k_q: True
    sparsities: [0.05, 0.1, 0.15, 0.2, 0.25, 0.3, 0.35, 0.4, 0.45, 0.5]

test_cfg:
    eval_original: False
    # testing time sparsity can be a subset of pruning time sparsity
    sparsities: [0.05, 0.1, 0.15, 0.2, 0.25, 0.3, 0.35, 0.4, 0.45, 0.5]
    use_prior: False
    print_table: False
    testing_manager:
        type: ForwardPrunerTestingManager
        in_place: True
        prune_input:
            - o_proj
    evaluator:
        type: Perplexity
    runtime_evaluator:
        type: InferenceTime
        num_repetitions: 10
        warmup_steps: 0
    second_evaluator:
        type: LMEvalHarness
        lm_eval_cfg:
            tasks: ['openbookqa', 'piqa', 'hellaswag', 'winogrande', 'arc_easy', 'arc_challenge', 'boolq']
            batch_size: 2
            random_seed: 42
            num_fewshot: 0
            # number of maximal samples used in each tasks
            limit: 1000
        lm_wrapper_cfg: {}
#    macs_evaluator:
#        type: MacsEvaluator
#        seq_len: 8192

reconstruct:
    # TODO: add reconstruction config<|MERGE_RESOLUTION|>--- conflicted
+++ resolved
@@ -10,10 +10,7 @@
     model_args:
         torch_dtype: float32
         do_sample: False
-<<<<<<< HEAD
-=======
         use_cache: True
->>>>>>> bea57bf2
     tokenizer_class: "AutoTokenizer"
     tokenizer_name: "meta-llama/Llama-2-7b-hf"
     mem_efficient_sdp: False
